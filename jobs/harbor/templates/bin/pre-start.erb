--- conflicted
+++ resolved
@@ -57,14 +57,12 @@
 <%-   end %>
 <%- end %>
 
-<<<<<<< HEAD
 #Customize container network settings
 <%- if p("customize_container_network") == "customized" %>
 mkdir -p /etc/docker/
 cp ${HARBOR_JOB_DIR}/config/daemon.json /etc/docker/daemon.json -f
 <%- end %>
 
-=======
 
 checkStorageRedirect () {
 
@@ -87,7 +85,6 @@
 <%- end %>
 
 
->>>>>>> 43221443
 if [ "$HARBOR_PROTOCOL" = "https" ]; then
   #Copy cert to the right place
   mkdir -p $HARBOR_DATA/cert
